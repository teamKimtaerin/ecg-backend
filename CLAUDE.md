# CLAUDE.md

This file provides guidance to Claude Code (claude.ai/code) when working with code in this repository.

## Project Overview

<<<<<<< HEAD
ECG Backend is a FastAPI application that provides video processing and caption generation services. The project integrates AWS S3 for file storage, PostgreSQL for data persistence, Google OAuth authentication, and communicates with ML analysis servers for video processing. The application supports real-time project management with synchronization capabilities and includes automated PR generation workflows.
=======
ECG Backend is a FastAPI application for Expressive Caption Generation that provides video processing and user authentication services. The project integrates with AWS S3 for file storage, PostgreSQL for data persistence, and includes OAuth authentication through Google. It's designed to work with ML servers for audio/video processing and analysis using Whisper models. The application is containerized with Docker and includes comprehensive CI/CD workflows.
>>>>>>> e92745b9

## Development Commands

### Local Development
```bash
# Start development server with auto-reload
uvicorn app.main:app --reload

# Start on specific port (default is 8000)
uvicorn app.main:app --reload --port 8080

# Install dependencies
pip install -r requirements.txt

# Set up environment variables
cp .env.example .env
# Then edit .env with actual values
```

### Code Quality Tools
```bash
# Format code with Black
python -m black app/

# Run linting with Ruff
python -m ruff check app/ --fix

# Type checking with MyPy
python -m mypy app/ --ignore-missing-imports

<<<<<<< HEAD
# Run linting and type checking manually
ruff check . --fix
black --check .
mypy . --ignore-missing-imports
bandit -r .

# Run tests (currently no test suite configured)
pytest --maxfail=1 --disable-warnings -q || echo "No tests found"
=======
# Security check with Bandit
python -m bandit -r app/

# Run tests
pytest --maxfail=1 --disable-warnings -q

# Set up pre-commit hooks (run once)
./setup-pre-commit.sh
>>>>>>> e92745b9
```

### Database Management
```bash
<<<<<<< HEAD
# Database initialization happens automatically on startup
# Manual database initialization (if needed)
python -c "from app.db.init_db import init_database; init_database()"

# Create seed data only
python -c "from app.db.seed_data import create_seed_data; create_seed_data()"
=======
# Database will auto-initialize on FastAPI startup
# To manually run database initialization:
python -c "from app.db.init_db import init_database; init_database()"

# To create seed data only:
python -c "from app.db.seed_data import create_seed_data; create_seed_data()"

# Manual Jobs table creation for production:
python create_jobs_table.py
>>>>>>> e92745b9
```

### Docker Development
```bash
# Start with Docker Compose (PostgreSQL + Backend)
docker-compose up

# Build for development
docker build --target dev --build-arg MODE=dev -t ecg-backend:dev .

# Build for production
docker build --target prod --build-arg MODE=prod -t ecg-backend:prod .
```

<<<<<<< HEAD
### PR Generation Workflow
```bash
# Automated PR creation with Claude AI integration
./.claude/scripts/prm "Feature description"

# This script will:
# - Validate Git state and staged files
# - Auto-generate commit messages
# - Create Claude-optimized prompts for PR descriptions
# - Generate GitHub PR with structured format
```

### Code Quality Tools
- **Black**: Code formatting (automatically applied via pre-commit)
- **Ruff**: Fast linting with auto-fix capabilities  
- **MyPy**: Static type checking with missing imports ignored
- **Bandit**: Security vulnerability scanning
- **Pytest**: Test execution framework (no tests currently configured)

## Architecture

### Core Structure
```
app/
├── main.py                 # FastAPI app entry point with CORS and middleware
├── core/config.py          # Centralized settings using Pydantic BaseSettings
├── api/v1/                 # Versioned API endpoints
│   ├── routers.py         # Router registration  
│   ├── auth.py            # OAuth authentication endpoints
│   ├── ml_video.py        # ML server integration for video processing
│   ├── video.py           # Direct video upload endpoints
│   └── projects.py        # Project and clip management endpoints
├── models/                # SQLAlchemy database models
│   ├── user.py            # User authentication model
│   ├── job.py             # Video processing job tracking
│   ├── project.py         # Caption project with synchronization
│   ├── clip.py            # Video clip segments with timing
│   └── word.py            # Individual word-level captions
├── schemas/               # Pydantic request/response schemas
├── services/              # Business logic layer
│   ├── auth_service.py    # Authentication business logic
│   ├── s3_service.py      # AWS S3 integration
│   ├── job_service.py     # Video processing job management
│   └── project_service.py # Project synchronization logic
└── db/                    # Database configuration and initialization
    ├── database.py        # SQLAlchemy engine and session management
    ├── init_db.py         # Database initialization with auto table creation
    └── seed_data.py       # Development seed data
```

### Key Integrations
- **Database**: PostgreSQL with SQLAlchemy ORM and automatic initialization
- **Authentication**: Google OAuth with JWT tokens and session management
- **File Storage**: AWS S3 with presigned URLs for secure file access  
- **ML Processing**: Async communication with external ML servers for video analysis
- **Real-time Sync**: Project synchronization with version control and conflict resolution
- **API Documentation**: Auto-generated at `/docs` (Swagger) and `/redoc`

### Environment Configuration
Critical environment variables (see app/core/config.py):
- **Database**: PostgreSQL connection settings with Docker Compose defaults
- **AWS S3**: Access keys, bucket name, region, and presigned URL expiration
- **Google OAuth**: Client ID, client secret, and redirect URI
- **JWT**: Secret keys and token expiration settings
- **CORS**: Frontend URL allowlist for cross-origin requests
- **ML Servers**: Both `MODEL_SERVER_URL` and `ml_api_server_url` for video processing
- **Debug/Mode**: Development vs production behavior flags

### Video Processing Architecture
- **Async ML Integration**: Video processing requests sent to external ML servers
- **Job-based Workflow**: Track processing status with unique job IDs  
- **Callback Pattern**: ML servers POST results back to `/api/v1/ml-results`
- **S3 Integration**: Secure file upload/download with presigned URLs
- **Progress Tracking**: Real-time status updates during video analysis

### Project Management System
- **Real-time Collaboration**: Multi-user project editing with conflict resolution
- **Version Control**: Project versioning with change tracking and sync status
- **Hierarchical Structure**: Projects → Clips → Words with timing information
- **JSON Storage**: Flexible schema using PostgreSQL JSON columns for dynamic data

### Database Architecture
- **Auto-initialization**: Tables created from SQLAlchemy models on startup (conditional)
- **Relationship Mapping**: User → Projects → Clips → Words with foreign key constraints  
- **Seed Data**: Development users created automatically with validation
- **Session Management**: Proper cleanup with dependency injection pattern
=======
### Environment Setup
```bash
# Create and activate virtual environment
python -m venv venv
# Windows: venv\Scripts\activate
# macOS/Linux: source venv/bin/activate

# Install dependencies
pip install -r requirements.txt
```

## Architecture

### Core Application Structure
- **app/main.py**: FastAPI application entry point with startup events for database initialization
- **app/core/config.py**: Environment configuration management using Pydantic Settings (line 8-70)
- **app/db/**: Database management layer
  - **database.py**: SQLAlchemy engine, session management, and dependency injection
  - **init_db.py**: Automatic database initialization (table creation + seed data)
  - **seed_data.py**: Development seed data for testing (includes OAuth users)

### API Layer (Versioned)
- **app/api/v1/**: Version 1 API endpoints
  - **auth.py**: Authentication endpoints (signup, login, OAuth flows)
  - **video.py**: Video processing endpoints
  - **ml_video.py**: ML server integration endpoints
  - **routers.py**: Router registration and configuration
- **Auto-documentation**: Available at `/docs` (Swagger) and `/redoc`

### Authentication System
- **Dual authentication**: Local email/password + Google OAuth 2.0
- **JWT-based**: Bearer token authentication with configurable expiration (1440 minutes default)
- **Models**: User model supports both local and OAuth providers
- **Services**: Centralized authentication logic in `auth_service.py`
- **Session management**: Required for OAuth state handling

### ML Server Integration Architecture
The backend is designed to communicate with separate ML analysis servers:
- **Job-based processing**: Send video processing requests with S3 file keys using Job model
- **Callback pattern**: ML servers POST results back to `/api/upload-video/result`
- **Async workflow**: Non-blocking video processing with status tracking
- **S3 Integration**: Uses presigned URLs for secure video upload and access
- **Status tracking**: Jobs table with UUID primary keys and JSONB result storage

### Key Technologies
- **FastAPI**: Web framework with automatic OpenAPI generation
- **SQLAlchemy 2.0**: Modern ORM with async support potential
- **PostgreSQL**: Primary database with Docker Compose setup
- **JWT + OAuth 2.0**: Authentication with Google integration via Authlib
- **Pydantic**: Data validation and settings management
- **Docker**: Multi-stage builds (dev/prod) with health checks
- **AWS S3**: File storage with presigned URL generation

### Database Architecture
- **Auto-initialization**: Tables created from SQLAlchemy models on startup (app/main.py:16-37)
- **Conditional init**: Only initializes if not using default local database URL
- **Jobs table**: UUID-based job tracking with JSONB results and status indexing
- **Seed data**: Automatic test user creation for development
- **Connection pooling**: Configured for production scalability
- **Health checks**: Database connectivity monitoring in Docker
>>>>>>> e92745b9

### Environment Configuration
Critical environment variables (see app/core/config.py):
- **Database**: PostgreSQL connection settings (Docker Compose or external RDS)
- **AWS**: S3 credentials, bucket name, region (ap-northeast-2 default)
- **Authentication**: JWT secrets and Google OAuth credentials
- **ML Server**: MODEL_SERVER_URL for video processing integration
- **CORS**: Frontend URL allowlist
- **Debug/Mode**: Development vs production behavior

<<<<<<< HEAD
### Development Automation

#### CI/CD Pipeline (.github/workflows/ci.yml)
Automated quality checks on push/PR to main/dev branches:
- **Code formatting**: Black verification
- **Linting**: Ruff with auto-fix capabilities
- **Type checking**: MyPy with missing imports ignored  
- **Security**: Bandit vulnerability scanning
- **Testing**: Pytest (currently no test suite)

#### PR Generation Workflow (.claude/scripts/prm)
Automated PR creation with Claude AI integration:
- **Git Validation**: Ensures proper branch and staged files
- **Smart Commits**: Auto-generated commit messages with co-author attribution
- **AI Integration**: Structured prompts for Claude Code to generate PR descriptions
- **GitHub CLI**: Automatic PR creation with base branch detection

### Configuration Management

#### Startup Behavior (app/main.py)
- **Conditional DB Init**: Only initializes database for non-default URLs
- **Session Middleware**: Required for OAuth state management
- **CORS Configuration**: Environment-based origin allowlist
- **Health Endpoints**: `/health` and `/` for monitoring

#### Pre-commit Integration (.pre-commit-config.yaml)
Automatic code quality enforcement before commits:
- **Black**: Code formatting
- **Ruff**: Linting with auto-fixes
- **MyPy**: Type checking
- **Bandit**: Security scanning
- **Python 3.11**: Target version for all tools

## Important Implementation Notes

### ML Server Communication Pattern
```python
# app/api/v1/ml_video.py - Async video processing workflow
1. Client uploads video → Generate S3 presigned URL
2. ML server processes video → Updates job status via callbacks
3. Results stored in database → Client polls for completion
4. Error handling with job status tracking throughout
```

### Project Synchronization Logic
The project system supports real-time collaboration:
- **Version Control**: Tracks changes with timestamps and change counters
- **Sync Status**: pending → syncing → synced → failed states
- **Conflict Resolution**: Server-side merging of concurrent edits
- **JSON Schema**: Flexible clip and settings storage using PostgreSQL JSON
=======
### CI/CD Pipeline
- **GitHub Actions**: Automated testing on push/PR to main/dev branches (.github/workflows/ci.yml)
- **Quality gates**: Black, Ruff, MyPy, Bandit, pytest with early termination
- **Branch protection**: Configured to require status checks before merge
- **Auto-fix workflow**: Separate workflow for automated code formatting

### Pre-commit Integration
Automatic code quality enforcement before commits (.pre-commit-config.yaml):
- **Black**: Code formatting (Python 3.11)
- **Ruff**: Linting with auto-fix and formatting
- **MyPy**: Type checking with missing imports ignored
- **Additional dependencies**: types-all for comprehensive type checking

### Development Workflow
1. **Database**: Automatically initializes on `docker-compose up` or FastAPI startup
2. **Seed users**: Test accounts created automatically (see `seed_data.py`)
3. **API Testing**: Use `/docs` for interactive testing with authentication
4. **Pre-commit hooks**: Code quality checks before commits (./setup-pre-commit.sh)

### Authentication Flow
1. **Local Auth**: Email/password → JWT token → Bearer authentication
2. **OAuth Flow**: Google login → user creation/login → JWT token
3. **Token Usage**: Include `Authorization: Bearer <token>` header in requests
>>>>>>> e92745b9
<|MERGE_RESOLUTION|>--- conflicted
+++ resolved
@@ -4,11 +4,7 @@
 
 ## Project Overview
 
-<<<<<<< HEAD
 ECG Backend is a FastAPI application that provides video processing and caption generation services. The project integrates AWS S3 for file storage, PostgreSQL for data persistence, Google OAuth authentication, and communicates with ML analysis servers for video processing. The application supports real-time project management with synchronization capabilities and includes automated PR generation workflows.
-=======
-ECG Backend is a FastAPI application for Expressive Caption Generation that provides video processing and user authentication services. The project integrates with AWS S3 for file storage, PostgreSQL for data persistence, and includes OAuth authentication through Google. It's designed to work with ML servers for audio/video processing and analysis using Whisper models. The application is containerized with Docker and includes comprehensive CI/CD workflows.
->>>>>>> e92745b9
 
 ## Development Commands
 
@@ -39,7 +35,6 @@
 # Type checking with MyPy
 python -m mypy app/ --ignore-missing-imports
 
-<<<<<<< HEAD
 # Run linting and type checking manually
 ruff check . --fix
 black --check .
@@ -48,28 +43,14 @@
 
 # Run tests (currently no test suite configured)
 pytest --maxfail=1 --disable-warnings -q || echo "No tests found"
-=======
-# Security check with Bandit
-python -m bandit -r app/
-
-# Run tests
-pytest --maxfail=1 --disable-warnings -q
 
 # Set up pre-commit hooks (run once)
 ./setup-pre-commit.sh
->>>>>>> e92745b9
 ```
 
 ### Database Management
 ```bash
-<<<<<<< HEAD
-# Database initialization happens automatically on startup
-# Manual database initialization (if needed)
-python -c "from app.db.init_db import init_database; init_database()"
-
-# Create seed data only
-python -c "from app.db.seed_data import create_seed_data; create_seed_data()"
-=======
+
 # Database will auto-initialize on FastAPI startup
 # To manually run database initialization:
 python -c "from app.db.init_db import init_database; init_database()"
@@ -79,7 +60,6 @@
 
 # Manual Jobs table creation for production:
 python create_jobs_table.py
->>>>>>> e92745b9
 ```
 
 ### Docker Development
@@ -94,7 +74,6 @@
 docker build --target prod --build-arg MODE=prod -t ecg-backend:prod .
 ```
 
-<<<<<<< HEAD
 ### PR Generation Workflow
 ```bash
 # Automated PR creation with Claude AI integration
@@ -181,7 +160,7 @@
 - **Relationship Mapping**: User → Projects → Clips → Words with foreign key constraints  
 - **Seed Data**: Development users created automatically with validation
 - **Session Management**: Proper cleanup with dependency injection pattern
-=======
+
 ### Environment Setup
 ```bash
 # Create and activate virtual environment
@@ -242,7 +221,6 @@
 - **Seed data**: Automatic test user creation for development
 - **Connection pooling**: Configured for production scalability
 - **Health checks**: Database connectivity monitoring in Docker
->>>>>>> e92745b9
 
 ### Environment Configuration
 Critical environment variables (see app/core/config.py):
@@ -253,7 +231,6 @@
 - **CORS**: Frontend URL allowlist
 - **Debug/Mode**: Development vs production behavior
 
-<<<<<<< HEAD
 ### Development Automation
 
 #### CI/CD Pipeline (.github/workflows/ci.yml)
@@ -303,29 +280,4 @@
 - **Version Control**: Tracks changes with timestamps and change counters
 - **Sync Status**: pending → syncing → synced → failed states
 - **Conflict Resolution**: Server-side merging of concurrent edits
-- **JSON Schema**: Flexible clip and settings storage using PostgreSQL JSON
-=======
-### CI/CD Pipeline
-- **GitHub Actions**: Automated testing on push/PR to main/dev branches (.github/workflows/ci.yml)
-- **Quality gates**: Black, Ruff, MyPy, Bandit, pytest with early termination
-- **Branch protection**: Configured to require status checks before merge
-- **Auto-fix workflow**: Separate workflow for automated code formatting
-
-### Pre-commit Integration
-Automatic code quality enforcement before commits (.pre-commit-config.yaml):
-- **Black**: Code formatting (Python 3.11)
-- **Ruff**: Linting with auto-fix and formatting
-- **MyPy**: Type checking with missing imports ignored
-- **Additional dependencies**: types-all for comprehensive type checking
-
-### Development Workflow
-1. **Database**: Automatically initializes on `docker-compose up` or FastAPI startup
-2. **Seed users**: Test accounts created automatically (see `seed_data.py`)
-3. **API Testing**: Use `/docs` for interactive testing with authentication
-4. **Pre-commit hooks**: Code quality checks before commits (./setup-pre-commit.sh)
-
-### Authentication Flow
-1. **Local Auth**: Email/password → JWT token → Bearer authentication
-2. **OAuth Flow**: Google login → user creation/login → JWT token
-3. **Token Usage**: Include `Authorization: Bearer <token>` header in requests
->>>>>>> e92745b9
+- **JSON Schema**: Flexible clip and settings storage using PostgreSQL JSON