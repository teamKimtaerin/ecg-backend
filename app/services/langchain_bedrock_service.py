--- conflicted
+++ resolved
@@ -46,7 +46,7 @@
 
 <rules>
 - 최소 변경: 지시된 부분만 수정
-- 청킹 필수: 출력이 1800토큰 초과시 여러 청크로 분할  
+- 청킹 필수: 출력이 1800토큰 초과시 여러 청크로 분할
 - 순서 보장: 각 청크는 이전 청크 적용 후 적용 가능해야 함
 - RFC6902 표준: 정확한 JSON Patch 형식 준수
 </rules>
@@ -61,7 +61,7 @@
 
 <processing_steps>
 1. 사용자 지시 파싱
-2. 영향받는 JSON 경로 식별  
+2. 영향받는 JSON 경로 식별
 3. JSON Patch 연산 생성
 4. 1800토큰 기준으로 청킹
 5. 표준 형식으로 출력
@@ -158,7 +158,12 @@
                 logger.info(
                     "🎭 DEMO PROMPT DETECTED - generating demo response with Loud animation and red gradient"
                 )
+            if prompt.strip().endswith("!!"):
+                logger.info(
+                    "🎭 DEMO PROMPT DETECTED - generating demo response with Loud animation and red gradient"
+                )
                 return self._generate_demo_response(scenario_data, prompt)
+
 
             # 모델 파라미터 업데이트
             self.llm.model_kwargs.update(
@@ -1068,7 +1073,7 @@
             edit_prompt = f"""<user_instruction>{user_message}</user_instruction>
 
 <current_json>
-{scenario_json}  
+{scenario_json}
 </current_json>
 
 위의 MotionText v2.0 JSON에서 텍스트를 수정하세요. RFC6902 JSON Patch 표준을 준수하여 출력하세요."""
@@ -1302,11 +1307,7 @@
         """데모 프롬프트('!!'로 끝나는 경우) 처리 - 모든 단어에 Loud 애니메이션과 붉은 그라데이션 적용"""
         try:
             logger.info(
-<<<<<<< HEAD
                 " Generating demo response with Loud animation and red gradient for all words"
-=======
-                "🎭 Generating demo response with Loud animation and red gradient for all words"
->>>>>>> fa21cd7f
             )
 
             if not scenario_data or "cues" not in scenario_data:
@@ -1322,29 +1323,28 @@
                         "success": False,
                         "explanation": "시나리오 데이터가 없어 데모를 실행할 수 없습니다.",
                         "error": "No scenario data",
+                        "error": "No scenario data",
                     },
                     "json_patches": [],
                     "has_scenario_edits": False,
+                    "has_scenario_edits": False,
                 }
+
 
             patches = []
             total_words_processed = 0
+
 
             # 모든 cue를 순회하면서 단어들에 Loud 애니메이션과 붉은 그라데이션 적용
             for cue_index, cue in enumerate(scenario_data.get("cues", [])):
                 if "root" in cue and "children" in cue["root"]:
                     for child_index, child in enumerate(cue["root"]["children"]):
                         if child.get("type") == "word":
-<<<<<<< HEAD
                             # cwi-loud 애니메이션 추가 (실제 플러그인 사용)
-=======
-                            # Loud 애니메이션 추가
->>>>>>> fa21cd7f
                             loud_plugin = {
                                 "pluginId": "cwi-loud",
                                 "timeOffset": ["0%", "100%"],
                                 "params": {
-<<<<<<< HEAD
                                     "color": "#ff0000",
                                     "pulse": {"scale": 2.15, "lift": 12},
                                     "tremble": {"ampPx": 1.5, "freq": 12},
@@ -1363,36 +1363,21 @@
                                 },
                             }
 
-=======
-                                    "scaleAmount": 1.3,
-                                    "animationDuration": 0.8,
-                                    "bounceEffect": True,
-                                    "intensity": 2.0,
-                                },
-                            }
-
->>>>>>> fa21cd7f
+
                             # 붉은 그라데이션 색상 스타일 추가
                             red_gradient_style = {
                                 "fill": "linear-gradient(45deg, #ff4444, #cc0000, #ff6666, #990000)",
                                 "fontWeight": "bold",
                                 "textShadow": "2px 2px 4px rgba(255, 0, 0, 0.5)",
+                                "textShadow": "2px 2px 4px rgba(255, 0, 0, 0.5)",
                             }
 
-<<<<<<< HEAD
                             # pluginChain에 여러 애니메이션 추가
-=======
-                            # pluginChain에 Loud 애니메이션 추가
->>>>>>> fa21cd7f
                             patches.append(
                                 {
                                     "op": "add",
                                     "path": f"/cues/{cue_index}/root/children/{child_index}/pluginChain",
-<<<<<<< HEAD
                                     "value": [loud_plugin, glow_plugin],
-=======
-                                    "value": [loud_plugin],
->>>>>>> fa21cd7f
                                 }
                             )
 
@@ -1408,14 +1393,21 @@
                                 }
                             )
 
+                            patches.append(
+                                {
+                                    "op": "replace",
+                                    "path": f"/cues/{cue_index}/root/children/{child_index}/style",
+                                    "value": {
+                                        **child.get("style", {}),
+                                        **red_gradient_style,
+                                    },
+                                }
+                            )
+
                             total_words_processed += 1
 
             logger.info(
-<<<<<<< HEAD
                 f"🎯 Demo processing complete: {total_words_processed} words processed with cwi-loud + glow animations and red gradient"
-=======
-                f"🎯 Demo processing complete: {total_words_processed} words processed with Loud animation and red gradient"
->>>>>>> fa21cd7f
             )
 
             # 데모 응답 반환
@@ -1423,30 +1415,26 @@
                 "completion": f"🎭 데모 모드 실행 완료! 총 {total_words_processed}개의 단어에 cwi-loud (펄스+진동) + glow (글로우) 애니메이션과 화난 느낌의 붉은 그라데이션을 적용했습니다. 강렬하고 역동적인 효과로 시청자의 시선을 사로잡을 것입니다!",
                 "stop_reason": "end_turn",
                 "usage": {"input_tokens": len(prompt.split()), "output_tokens": 50},
+                "usage": {"input_tokens": len(prompt.split()), "output_tokens": 50},
                 "model_id": self.llm.model_id,
                 "langchain_used": True,
                 "edit_result": {
                     "type": "style_edit",
+                    "type": "style_edit",
                     "success": True,
-<<<<<<< HEAD
                     "explanation": f" {total_words_processed}개 단어에 Loud 애니메이션과 붉은 그라데이션 효과를 일괄 적용했습니다.",
-=======
-                    "explanation": f"데모 모드로 {total_words_processed}개 단어에 Loud 애니메이션과 붉은 그라데이션 효과를 일괄 적용했습니다.",
->>>>>>> fa21cd7f
                 },
                 "json_patches": patches,
                 "has_scenario_edits": True,
                 "demo_mode": True,
+                "demo_mode": True,
             }
+
 
         except Exception as e:
             logger.error(f"❌ Demo response generation failed: {e}")
             return {
-<<<<<<< HEAD
                 "completion": f"실행 중 오류가 발생했습니다: {str(e)}",
-=======
-                "completion": f"🎭 데모 모드 실행 중 오류가 발생했습니다: {str(e)}",
->>>>>>> fa21cd7f
                 "stop_reason": "end_turn",
                 "usage": {"input_tokens": len(prompt.split()), "output_tokens": 20},
                 "model_id": self.llm.model_id,
@@ -1454,17 +1442,13 @@
                 "edit_result": {
                     "type": "error",
                     "success": False,
-<<<<<<< HEAD
                     "explanation": f"실행 실패: {str(e)}",
-=======
-                    "explanation": f"데모 모드 실행 실패: {str(e)}",
->>>>>>> fa21cd7f
                     "error": str(e),
                 },
                 "json_patches": [],
                 "has_scenario_edits": False,
                 "demo_mode": True,
-<<<<<<< HEAD
+                "demo_mode": True,
             }
 
     def _parse_motion_text_editor_response(self, response_text: str) -> Dict[str, Any]:
@@ -1547,8 +1531,6 @@
                 "error": f"응답 파싱 실패: {str(e)}",
                 "explanation": "MotionTextEditor 응답 형식 파싱에 실패했습니다.",
                 "langchain_used": True,
-=======
->>>>>>> fa21cd7f
             }
 
     def _estimate_token_count(self, text: str) -> int:
