--- conflicted
+++ resolved
@@ -43,11 +43,7 @@
         content={
             "access_token": access_token,
             "token_type": "bearer",
-<<<<<<< HEAD
             "user": UserResponse.model_validate(user).model_dump(mode="json"),
-=======
-            "user": UserResponse.model_validate(user).model_dump(mode='json'),
->>>>>>> 170e4a2c
         }
     )
 
@@ -97,11 +93,7 @@
         content={
             "access_token": access_token,
             "token_type": "bearer",
-<<<<<<< HEAD
-            "user": UserResponse.model_validate(user).model_dump(mode="json"),
-=======
             "user": UserResponse.model_validate(user).model_dump(mode='json'),
->>>>>>> 170e4a2c
         }
     )
 
