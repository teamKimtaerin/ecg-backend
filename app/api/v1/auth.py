--- conflicted
+++ resolved
@@ -1,9 +1,5 @@
 from fastapi import APIRouter, HTTPException, Depends, status, Request
-<<<<<<< HEAD
 from fastapi.responses import RedirectResponse, JSONResponse
-=======
-from fastapi.responses import RedirectResponse
->>>>>>> f9f0624d
 
 from fastapi.security import HTTPBearer, HTTPAuthorizationCredentials
 from sqlalchemy.orm import Session
@@ -279,17 +275,12 @@
             data={"user_id": user.id, "email": user.email}
         )
 
-<<<<<<< HEAD
-        # 성공 시 프론트엔드로 리디렉션
-=======
         # 성공 시 프론트엔드 콜백 페이지로 리디렉션 (토큰 포함)
->>>>>>> f9f0624d
         frontend_url = (
             settings.cors_origins[0]
             if settings.cors_origins
             else "http://localhost:3000"
         )
-<<<<<<< HEAD
         frontend_url = frontend_url.rstrip('/')
 
         response = RedirectResponse(url=f"{frontend_url}/auth/callback?success=true&access_token={access_token}")
@@ -304,12 +295,9 @@
             max_age=30 * 24 * 60 * 60,  # 30일
         )
 
-        return response
-=======
         return RedirectResponse(
             url=f"{frontend_url}/auth/callback?token={access_token}"
         )
->>>>>>> f9f0624d
 
     except OAuthError as e:
         # OAuth 에러 시에도 프론트엔드로 리디렉션
