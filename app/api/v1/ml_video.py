--- conflicted
+++ resolved
@@ -236,11 +236,7 @@
 
         # EC2 ML 서버에 비동기 요청 전송 (콜백 기반)
         await _send_request_to_ml_server(job_id, payload)
-<<<<<<< HEAD
-        
-=======
-
->>>>>>> 916c05d4
+
         logger.info(f"ML 서버에 요청 전송 완료 - Job ID: {job_id}")
         # 결과는 콜백(/result)으로 받음
 
@@ -293,11 +289,8 @@
     """EC2 ML 서버에 처리 요청만 전송 (결과는 콜백으로 받음)"""
 
     try:
-<<<<<<< HEAD
-        # ML_API.md 명세에 따른 ML 서버 URL 
-=======
+
         # ML_API.md 명세에 따른 ML 서버 URL
->>>>>>> 916c05d4
         ml_api_url = os.getenv("ML_API_SERVER_URL", "http://localhost:8080")
         timeout = float(os.getenv("ML_API_TIMEOUT", "30"))  # 요청만 전송하므로 짧은 타임아웃
 
@@ -324,13 +317,9 @@
             ) as response:
                 if response.status == 200:
                     result = await response.json()
-<<<<<<< HEAD
-                    logger.info(f"ML 서버 요청 접수 성공 - Job ID: {job_id}, Response: {result}")
-=======
                     logger.info(
                         f"ML 서버 요청 접수 성공 - Job ID: {job_id}, Response: {result}"
                     )
->>>>>>> 916c05d4
                 else:
                     error_text = await response.text()
                     raise Exception(f"ML 서버 요청 실패 {response.status}: {error_text}")
