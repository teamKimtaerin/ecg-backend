"""
ML 서버와의 통신을 위한 비디오 처리 API

EC2 ML 서버로부터 분석 결과를 받고, 비디오 처리 요청을 관리합니다.
"""

from fastapi import APIRouter, HTTPException, BackgroundTasks, Depends
from pydantic import BaseModel
from typing import Dict, Any, Optional, List
from enum import Enum
import asyncio
import logging
import aiohttp
from sqlalchemy.orm import Session
from app.db.database import get_db
from app.services.job_service import JobService
from app.core.config import settings

# 로거 설정
logger = logging.getLogger(__name__)

router = APIRouter(prefix="/api/upload-video", tags=["ml-video"])


# Pydantic 모델들
class ProcessingStatus(Enum):
    """처리 상태"""

    STARTED = "started"
    PROCESSING = "processing"
    COMPLETED = "completed"
    FAILED = "failed"


class MLResultRequest(BaseModel):
    """ML 서버로부터 받는 결과 요청"""

    job_id: str
    status: str
    progress: Optional[int] = None
    message: Optional[str] = None
    result: Optional[Dict[str, Any]] = None
    error_message: Optional[str] = None
    error_code: Optional[str] = None


class ClientProcessRequest(BaseModel):
    """클라이언트로부터 받는 비디오 처리 요청"""

    fileKey: str


class VideoProcessRequest(BaseModel):
    """ML 서버로 보내는 비디오 처리 요청"""

    job_id: str
    video_url: str


class ClientProcessResponse(BaseModel):
    """클라이언트에게 보내는 비디오 처리 응답"""

    message: str
    jobId: str


class VideoProcessResponse(BaseModel):
    """ML 서버 비디오 처리 응답"""

    job_id: str
    status: str
    message: str
    status_url: str
    estimated_time: Optional[int] = None  # 예상 처리 시간 (초)


class JobStatusResponse(BaseModel):
    """작업 상태 응답 (기존 엔드포인트용)"""

    job_id: str
    status: str
    progress: float
    created_at: str
    last_updated: Optional[str] = None
    current_message: Optional[str] = None
    results: Optional[Dict[str, Any]] = None
    error_message: Optional[str] = None


# PostgreSQL 기반 작업 상태 관리 (메모리 저장소에서 마이그레이션됨)

# 환경변수에서 ML 서버 설정 읽기
MODEL_SERVER_URL = settings.MODEL_SERVER_URL
FASTAPI_BASE_URL = settings.FASTAPI_BASE_URL
ML_API_TIMEOUT = settings.ML_API_TIMEOUT


@router.post("/request-process", response_model=ClientProcessResponse)
async def request_process(
    request: ClientProcessRequest,
    background_tasks: BackgroundTasks,
    db: Session = Depends(get_db),
):
    """
    클라이언트로부터 비디오 처리 요청을 받아 ML 서버로 전달
    """

    try:
        # 입력 검증
        if not request.fileKey:
            raise HTTPException(status_code=400, detail="fileKey는 필수입니다")

        # job_id 생성
        import uuid

        job_id = str(uuid.uuid4())

        # S3 URL 생성
        import os

        s3_bucket_name = os.getenv("S3_BUCKET_NAME", "default-bucket")
        aws_region = os.getenv("AWS_REGION", "us-east-1")
        video_url = (
            f"https://{s3_bucket_name}.s3.{aws_region}.amazonaws.com/{request.fileKey}"
        )

        # PostgreSQL에 작업 생성
        job_service = JobService(db)
        job_service.create_job(
            job_id=job_id,
            status="processing",
            progress=0,
            video_url=video_url,
            file_key=request.fileKey,
        )

        logger.info(f"새 비디오 처리 요청 - Job ID: {job_id}")

        # VideoProcessRequest 객체 생성
        video_request = VideoProcessRequest(job_id=job_id, video_url=video_url)

        # 백그라운드에서 EC2 ML 서버에 요청 전송 (DB 세션 전달)
        background_tasks.add_task(trigger_ml_server, job_id, video_request, db)

        return ClientProcessResponse(message="Video processing started.", jobId=job_id)

    except Exception as e:
        logger.error(f"클라이언트 비디오 처리 요청 실패: {str(e)}")
        raise HTTPException(status_code=500, detail=f"요청 처리 실패: {str(e)}")


# /process-video 엔드포인트는 제거됨 (내부용으로 더 이상 필요하지 않음)
# 모든 비디오 처리는 /request-process를 통해 진행


@router.post("/result")
async def receive_ml_results(
    ml_result: MLResultRequest,
    background_tasks: BackgroundTasks,
    db: Session = Depends(get_db),
):
    """
    ML 서버로부터 분석 결과를 받는 엔드포인트

    ML 서버가 호출하는 엔드포인트:
    POST http://fastapi-backend:8000/api/upload-video/result
    """

    try:
        job_id = ml_result.job_id

        logger.info(
            f"ML 결과 수신 - Job ID: {job_id}, Status: {ml_result.status}, Progress: {ml_result.progress}"
        )

        # PostgreSQL에서 작업 상태 업데이트
        job_service = JobService(db)

        # 작업이 존재하는지 확인
        job = job_service.get_job(job_id)
        if not job:
            logger.warning(f"존재하지 않는 Job ID: {job_id}")
            raise HTTPException(status_code=404, detail="해당 작업을 찾을 수 없습니다")

        # 상태에 따라 처리
        if ml_result.status == "processing":
            # 진행 상황 업데이트 (message는 로그로만 기록)
            success = job_service.update_job_status(
                job_id=job_id, status="processing", progress=ml_result.progress or 0
            )
            logger.info(
                f"진행 상황 업데이트 - Job ID: {job_id}, Progress: {ml_result.progress}%, Message: {ml_result.message}"
            )

        elif ml_result.status in ["completed", "failed"]:
            # 최종 결과 처리
            final_status = "completed" if ml_result.status == "completed" else "failed"
            success = job_service.update_job_status(
                job_id=job_id,
                status=final_status,
                progress=100 if final_status == "completed" else job.progress,
                result=ml_result.result,
                error_message=ml_result.error_message,
            )

            if final_status == "completed":
                logger.info(f"작업 완료 - Job ID: {job_id}")
                # 백그라운드에서 결과 후처리
                if ml_result.result:
                    background_tasks.add_task(
                        process_completed_results, job_id, ml_result.result
                    )
            else:
                logger.error(
                    f"작업 실패 - Job ID: {job_id}, Error: {ml_result.error_message}"
                )
        else:
            # 알 수 없는 상태
            logger.warning(f"알 수 없는 상태 - Job ID: {job_id}, Status: {ml_result.status}")
            success = True

        if not success:
            raise HTTPException(status_code=500, detail="작업 상태 업데이트 실패")

        return {"status": "received"}

    except HTTPException:
        raise
    except Exception as e:
        logger.error(f"ML 결과 처리 중 오류: {str(e)}")
        raise HTTPException(status_code=500, detail=f"결과 처리 실패: {str(e)}")


@router.get("/status/{job_id}")
async def get_job_status(job_id: str, db: Session = Depends(get_db)):
    """작업 상태 조회 (클라이언트 폴링용)"""

    job_service = JobService(db)
    job = job_service.get_job(job_id)

    if not job:
        raise HTTPException(status_code=404, detail="해당 작업을 찾을 수 없습니다")

    if job.status == "processing":
        return {
            "job_id": str(job.job_id),
            "status": job.status,
            "progress": job.progress,
        }
    else:
        # 완료된 경우 결과 데이터 포함
        response = {
            "job_id": str(job.job_id),
            "status": job.status,
            "progress": job.progress,
        }

        # 결과 데이터가 있으면 포함
        if job.result:
            response["result"] = job.result

        return response


@router.get("/jobs", response_model=List[Dict[str, Any]])
async def list_all_jobs(db: Session = Depends(get_db)):
    """모든 작업 목록 조회 (개발/테스트용)"""

    job_service = JobService(db)
    jobs_data = job_service.list_all_jobs()

    jobs = []
    for job in jobs_data:
        jobs.append(
            {
                "job_id": str(job.job_id),
                "status": job.status,
                "progress": job.progress,
                "created_at": job.created_at.isoformat(),
                "last_updated": job.updated_at.isoformat() if job.updated_at else None,
            }
        )

    return jobs


# 백그라운드 태스크 함수들
async def trigger_ml_server(job_id: str, request: VideoProcessRequest, db_session=None):
    """EC2 ML 서버에 분석 요청을 전송하는 백그라운드 태스크"""

    try:
        logger.info(f"ML 서버에 요청 전송 - Job ID: {job_id}")

        # ML 서버로 전송할 페이로드 구성 (Backend Server 통합 가이드에 따라 확장)
        payload = {
            "job_id": job_id,
            "video_url": request.video_url,
            "fastapi_base_url": FASTAPI_BASE_URL,  # 동적 콜백 URL 제공
            "enable_gpu": True,  # GPU 사용 여부
            "emotion_detection": True,  # 감정 분석 여부
            "language": "auto",  # 언어 설정 (기본값: auto)
            "max_workers": 4,  # 최대 워커 수
        }

        # EC2 ML 서버에 비동기 요청 전송 (콜백 기반)
        await _send_request_to_ml_server(job_id, payload, db_session)

        logger.info(f"ML 서버에 요청 전송 완료 - Job ID: {job_id}")
        # 결과는 콜백(/result)으로 받음

    except Exception as e:
        logger.error(f"ML 서버 요청 실패 - Job ID: {job_id}, Error: {str(e)}")
        # 에러는 이미 _send_request_to_ml_server에서 처리됨


async def process_completed_results(job_id: str, results: Dict[str, Any]):
    """완료된 분석 결과를 후처리하는 백그라운드 태스크"""

    try:
        logger.info(f"결과 후처리 시작 - Job ID: {job_id}")

        # TODO: 실제 후처리 로직 구현
        # 1. 데이터베이스에 결과 저장
        # 2. S3에 결과 파일 저장
        # 3. 사용자에게 완료 알림 전송
        # 4. 웹훅 전송 (필요한 경우)

        logger.info(f"결과 후처리 완료 - Job ID: {job_id}")

    except Exception as e:
        logger.error(f"결과 후처리 중 오류 - Job ID: {job_id}, Error: {str(e)}")


async def handle_processing_error(job_id: str, error_message: str):
    """처리 오류를 처리하는 백그라운드 태스크"""

    try:
        logger.error(f"오류 후처리 시작 - Job ID: {job_id}, Error: {error_message}")

        # TODO: 실제 오류 처리 로직 구현
        # 1. 오류 로그를 데이터베이스에 저장
        # 2. 관리자에게 오류 알림 전송
        # 3. 사용자에게 오류 알림 전송

        logger.info(f"오류 후처리 완료 - Job ID: {job_id}")

    except Exception as e:
        logger.error(f"오류 후처리 중 예외 - Job ID: {job_id}, Exception: {str(e)}")


# ML 서버에 요청 전송 함수 (콜백 기반)
async def _send_request_to_ml_server(job_id: str, payload: Dict[str, Any], db_session=None) -> None:
    """EC2 ML 서버에 처리 요청만 전송 (결과는 콜백으로 받음)"""

    try:
        # ML_API.md 명세에 따른 ML 서버 URL
<<<<<<< HEAD
        ml_api_url = os.getenv("MODEL_SERVER_URL", "http://host.docker.internal:8080")
        timeout = float(os.getenv("ML_API_TIMEOUT", "30"))  # 요청만 전송하므로 짧은 타임아웃
=======
        ml_api_url = MODEL_SERVER_URL
        timeout = float(ML_API_TIMEOUT)  # 대용량 비디오 처리를 위해 5분으로 증가
>>>>>>> e92745b9

        # ML_API.md 명세에 따른 요청 페이로드 (확장된 파라미터 포함)
        api_payload = {
            "job_id": job_id,
            "video_url": payload.get("video_url"),
            "fastapi_base_url": payload.get("fastapi_base_url"),
            "language": payload.get("language", "auto"),
            "enable_gpu": payload.get("enable_gpu", True),
            "emotion_detection": payload.get("emotion_detection", True),
            "max_workers": payload.get("max_workers", 4),
        }

        logger.info(f"ML 서버 요청 전송 시작 - Job ID: {job_id}, URL: {ml_api_url}")
        logger.debug(f"요청 데이터: {api_payload}")

        # ML 서버에 처리 요청만 전송
        timeout_config = aiohttp.ClientTimeout(total=timeout)

        async with aiohttp.ClientSession(timeout=timeout_config) as session:
            async with session.post(
                f"{ml_api_url}/api/upload-video/process-video",
                json=api_payload,
                headers={
                    "Content-Type": "application/json",
                    "User-Agent": "ECS-FastAPI-Backend/1.0",
                },
            ) as response:
                if response.status == 200:
                    result = await response.json()
                    logger.info(
                        f"ML 서버 요청 접수 성공 - Job ID: {job_id}, Response: {result}"
                    )
                    # estimated_time 처리 (선택적)
                    if "estimated_time" in result:
                        logger.info(f"ML 서버 예상 처리 시간: {result['estimated_time']}초")
                else:
                    # 에러 응답 상세 처리
                    error_detail = {}
                    try:
                        error_detail = await response.json()
                    except Exception:
                        error_detail = {"message": await response.text()}

                    error_message = error_detail.get("message", f"ML Server returned {response.status}")
                    error_code = error_detail.get("error", {}).get("code", "ML_SERVER_ERROR")

                    # 데이터베이스 업데이트 (가능한 경우)
                    if db_session:
                        await _update_job_status_error(db_session, job_id, error_message, error_code)

                    raise Exception(f"ML 서버 요청 실패 {response.status}: {error_message}")

    except asyncio.TimeoutError:
        error_message = f"ML 서버 처리 타임아웃 ({timeout}초)"
        logger.error(f"ML 서버 요청 타임아웃 - Job ID: {job_id}")

        # 데이터베이스 업데이트 (가능한 경우)
        if db_session:
            await _update_job_status_error(db_session, job_id, error_message, "TIMEOUT_ERROR")

        raise Exception(error_message)

    except aiohttp.ClientConnectorError as e:
        error_message = f"ML 서버 연결 실패: {str(e)}"
        logger.error(f"ML 서버 연결 실패 - Job ID: {job_id}, Error: {str(e)}")

        # 데이터베이스 업데이트 (가능한 경우)
        if db_session:
            await _update_job_status_error(db_session, job_id, error_message, "CONNECTION_ERROR")

        raise Exception(error_message)

    except Exception as e:
        logger.error(f"ML 서버 요청 실패 - Job ID: {job_id}, Error: {str(e)}")

        # 데이터베이스 업데이트 (가능한 경우)
        if db_session:
            await _update_job_status_error(db_session, job_id, str(e), "UNKNOWN_ERROR")

        raise


# 에러 상태 업데이트 헬퍼 함수
async def _update_job_status_error(db_session, job_id: str, error_message: str, error_code: str):
    """Job 상태를 실패로 업데이트"""
    try:
        if db_session:
            job_service = JobService(db_session)
            job_service.update_job_status(
                job_id=job_id,
                status="failed",
                error_message=f"{error_code}: {error_message}"
            )
    except Exception as e:
        logger.error(f"Job 상태 업데이트 실패: {str(e)}")<|MERGE_RESOLUTION|>--- conflicted
+++ resolved
@@ -354,13 +354,9 @@
 
     try:
         # ML_API.md 명세에 따른 ML 서버 URL
-<<<<<<< HEAD
+
         ml_api_url = os.getenv("MODEL_SERVER_URL", "http://host.docker.internal:8080")
         timeout = float(os.getenv("ML_API_TIMEOUT", "30"))  # 요청만 전송하므로 짧은 타임아웃
-=======
-        ml_api_url = MODEL_SERVER_URL
-        timeout = float(ML_API_TIMEOUT)  # 대용량 비디오 처리를 위해 5분으로 증가
->>>>>>> e92745b9
 
         # ML_API.md 명세에 따른 요청 페이로드 (확장된 파라미터 포함)
         api_payload = {
