--- conflicted
+++ resolved
@@ -185,7 +185,6 @@
             "progress": job_data.get("progress", 0)
         }
     else:
-<<<<<<< HEAD
         # 완료된 경우 결과 데이터 포함
         response = {
             "job_id": job_id,
@@ -197,12 +196,7 @@
             response["result"] = job_data["result"]
             
         return response
-=======
-        return {
-            "job_id": job_id,
-            "status": "completed"
-        }
->>>>>>> 60d437a7
+
 
 
 @router.get("/jobs", response_model=List[Dict[str, Any]])
