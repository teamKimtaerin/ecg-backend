"""
GPU 서버 렌더링 API 엔드포인트
"""

from fastapi import APIRouter, HTTPException, BackgroundTasks, Depends, Request
from pydantic import BaseModel
from typing import Dict, Any, Optional, List
from sqlalchemy.orm import Session
import logging
from slowapi import Limiter
from slowapi.util import get_remote_address
from slowapi.errors import RateLimitExceeded
from app.db.database import get_db
from app.services.render_service import RenderService
from app.core.config import settings
from app.api.v1.auth import get_current_user
from app.schemas.user import UserResponse
from app.utils.validators import validate_render_request
from app.utils.render_utils import extract_video_name, calculate_estimated_time
from app.utils.error_responses import RenderError
from app.tasks.gpu_tasks import trigger_gpu_server, cancel_gpu_job

# 로거 설정
logger = logging.getLogger(__name__)

router = APIRouter(prefix="/api/render", tags=["render"])

# Rate Limiter 설정
limiter = Limiter(key_func=get_remote_address)

<<<<<<< HEAD

# Rate limit 에러 핸들러
@router.exception_handler(RateLimitExceeded)
async def rate_limit_handler(request: Request, exc: RateLimitExceeded):
    """Rate limit 초과 시 커스텀 에러 메시지"""
    retry_after = getattr(exc, "retry_after", 60)
    return RenderError.rate_limit_exceeded(exc.detail, retry_after)
=======
# Rate limit 에러는 slowapi middleware에서 자동 처리됨
>>>>>>> 1aae99ad


# Pydantic 모델들
class RenderOptions(BaseModel):
    """렌더링 옵션"""

    width: int = 1920
    height: int = 1080
    fps: int = 30
    quality: int = 90
    format: str = "mp4"


class CreateRenderRequest(BaseModel):
    """렌더링 작업 생성 요청"""

    videoUrl: str
    scenario: Dict[str, Any]  # MotionText scenario
    options: Optional[RenderOptions] = None


class CreateRenderResponse(BaseModel):
    """렌더링 작업 생성 응답"""

    jobId: str
    estimatedTime: int
    createdAt: str


class RenderStatusResponse(BaseModel):
    """렌더링 작업 상태 응답"""

    jobId: str
    status: str
    progress: int
    estimatedTimeRemaining: Optional[int] = None
    startedAt: Optional[str] = None
    completedAt: Optional[str] = None
    downloadUrl: Optional[str] = None
    error: Optional[str] = None


class CancelRenderResponse(BaseModel):
    """렌더링 작업 취소 응답"""

    success: bool
    message: str


class RenderHistoryItem(BaseModel):
    """렌더링 이력 항목"""

    jobId: str
    videoName: str
    status: str
    createdAt: str
    completedAt: Optional[str] = None
    downloadUrl: Optional[str] = None
    fileSize: Optional[int] = None
    duration: Optional[float] = None


class GPURenderRequest(BaseModel):
    """GPU 서버로 보내는 렌더링 요청"""

    job_id: str
    video_url: str
    scenario: Dict[str, Any]
    options: Dict[str, Any]
    callback_url: str


class GPURenderCallback(BaseModel):
    """GPU 서버로부터 받는 콜백"""

    job_id: str
    status: str
    progress: Optional[int] = None
    estimated_time_remaining: Optional[int] = None
    download_url: Optional[str] = None
    file_size: Optional[int] = None
    duration: Optional[float] = None
    error_message: Optional[str] = None
    error_code: Optional[str] = None


# 환경변수에서 GPU 서버 설정 읽기
GPU_RENDER_SERVER_URL = getattr(
    settings, "GPU_RENDER_SERVER_URL", "http://gpu-server:8090"
)
GPU_RENDER_TIMEOUT = getattr(settings, "GPU_RENDER_TIMEOUT", 1800)  # 30분
RENDER_CALLBACK_URL = getattr(
    settings, "RENDER_CALLBACK_URL", settings.FASTAPI_BASE_URL
)


@router.post("/create", response_model=CreateRenderResponse)
@limiter.limit("20/minute")  # 분당 20회 제한
async def create_render_job(
    request_obj: Request,
    request: CreateRenderRequest,
    background_tasks: BackgroundTasks,
    current_user: UserResponse = Depends(get_current_user),
    db: Session = Depends(get_db),
):
    """
    GPU 서버에서 비디오 렌더링 작업을 생성합니다.
    """
    try:
        # 옵션 변환
        options_dict = request.options.model_dump() if request.options else {}

        # 상세 입력 검증
        validation_result = validate_render_request(
            request.videoUrl, request.scenario, options_dict
        )

        if not validation_result["valid"]:
            raise RenderError.validation_error(
                validation_result["reason"], validation_result["details"]
            )

        # 렌더링 서비스로 작업 생성
        render_service = RenderService(db)

        # 사용자 할당량 체크
        quota_check = render_service.check_user_quota(current_user.id)
        if not quota_check["allowed"]:
            quota_type = quota_check.get("quota_type", "unknown")
            raise RenderError.quota_exceeded(quota_check["reason"], quota_type)

        # 비디오 이름 추출
        video_name = extract_video_name(request.videoUrl)

        # 예상 렌더링 시간 계산
        estimated_time = calculate_estimated_time(request.scenario)

        render_job = render_service.create_render_job(
            video_url=request.videoUrl,
            scenario=request.scenario,
            options=options_dict,
            user_id=current_user.id,
            video_name=video_name,
            estimated_time=estimated_time,
        )

        logger.info(f"렌더링 작업 생성 - Job ID: {render_job.job_id}")

        # GPU 서버로 보낼 요청 준비
        gpu_request = GPURenderRequest(
            job_id=str(render_job.job_id),
            video_url=request.videoUrl,
            scenario=request.scenario,
            options=options_dict,
            callback_url=f"{RENDER_CALLBACK_URL}/api/render/callback",
        )

        # 백그라운드에서 GPU 서버에 요청 전송
        background_tasks.add_task(
            trigger_gpu_server, str(render_job.job_id), gpu_request.model_dump(), db
        )

        return CreateRenderResponse(
            jobId=str(render_job.job_id),
            estimatedTime=render_job.estimated_time,
            createdAt=render_job.created_at.isoformat(),
        )

    except HTTPException:
        raise
    except Exception as e:
        logger.error(f"렌더링 작업 생성 실패: {str(e)}")
        raise RenderError.job_creation_failed(str(e))


@router.get("/{job_id}/status", response_model=RenderStatusResponse)
async def get_render_status(
    job_id: str,
    current_user: UserResponse = Depends(get_current_user),
    db: Session = Depends(get_db),
):
    """
    렌더링 작업의 현재 상태를 확인합니다.
    """
    render_service = RenderService(db)
    job = render_service.get_render_job(job_id)

    if not job:
        raise RenderError.job_not_found(job_id)

    return RenderStatusResponse(
        jobId=str(job.job_id),
        status=job.status,
        progress=job.progress,
        estimatedTimeRemaining=job.estimated_time_remaining,
        startedAt=job.started_at.isoformat() if job.started_at else None,
        completedAt=job.completed_at.isoformat() if job.completed_at else None,
        downloadUrl=job.download_url,
        error=job.error_message,
    )


@router.post("/{job_id}/cancel", response_model=CancelRenderResponse)
async def cancel_render_job(
    job_id: str,
    background_tasks: BackgroundTasks,
    current_user: UserResponse = Depends(get_current_user),
    db: Session = Depends(get_db),
):
    """
    진행 중인 렌더링 작업을 취소합니다.
    """
    render_service = RenderService(db)

    # 작업 존재 확인
    job = render_service.get_render_job(job_id)
    if not job:
        raise RenderError.job_not_found(job_id)

    # 작업 취소
    success = render_service.cancel_render_job(job_id)

    if success:
        # GPU 서버에도 취소 요청 전송 (백그라운드)
        background_tasks.add_task(cancel_gpu_job, job_id)

        return CancelRenderResponse(success=True, message="Job cancelled successfully")
    else:
        return CancelRenderResponse(
            success=False, message="Failed to cancel job or job is already completed"
        )


@router.get("/history", response_model=List[RenderHistoryItem])
async def get_render_history(
    limit: int = 10,
    current_user: UserResponse = Depends(get_current_user),
    db: Session = Depends(get_db),
):
    """
    렌더링 작업 이력을 조회합니다.
    """
    render_service = RenderService(db)

    # 현재 사용자의 이력만 조회
    history = render_service.get_render_job_history(
        user_id=current_user.id, limit=limit
    )

    return [
        RenderHistoryItem(
            jobId=item["jobId"],
            videoName=item["videoName"],
            status=item["status"],
            createdAt=item["createdAt"],
            completedAt=item["completedAt"],
            downloadUrl=item["downloadUrl"],
            fileSize=item["fileSize"],
            duration=item["duration"],
        )
        for item in history
    ]


@router.post("/callback")
async def receive_gpu_callback(
    callback: GPURenderCallback, db: Session = Depends(get_db)
):
    """
    GPU 서버로부터 렌더링 진행상황 콜백을 받습니다.
    """
    try:
        job_id = callback.job_id

        logger.info(
            f"GPU 콜백 수신 - Job ID: {job_id}, Status: {callback.status}, Progress: {callback.progress}"
        )

        render_service = RenderService(db)

        # 작업 존재 확인
        job = render_service.get_render_job(job_id)
        if not job:
            logger.warning(f"존재하지 않는 Job ID: {job_id}")
            raise RenderError.job_not_found(job_id)

        # 상태 업데이트
        success = render_service.update_render_job_status(
            job_id=job_id,
            status=callback.status,
            progress=callback.progress,
            download_url=callback.download_url,
            file_size=callback.file_size,
            duration=callback.duration,
            error_message=callback.error_message,
            error_code=callback.error_code,
            estimated_time_remaining=callback.estimated_time_remaining,
        )

        if not success:
            raise RenderError.job_update_failed(job_id, "update status")

        # 완료/실패 시 사용량 통계 업데이트
        if callback.status in ["completed", "failed"]:
            updated_job = render_service.get_render_job(job_id)
            if updated_job:
                render_service.update_usage_stats(updated_job)

        return {"status": "received"}

    except HTTPException:
        raise
    except Exception as e:
        logger.error(f"GPU 콜백 처리 중 오류: {str(e)}")
        raise RenderError.callback_processing_failed(str(e))<|MERGE_RESOLUTION|>--- conflicted
+++ resolved
@@ -28,18 +28,7 @@
 # Rate Limiter 설정
 limiter = Limiter(key_func=get_remote_address)
 
-<<<<<<< HEAD
-
-# Rate limit 에러 핸들러
-@router.exception_handler(RateLimitExceeded)
-async def rate_limit_handler(request: Request, exc: RateLimitExceeded):
-    """Rate limit 초과 시 커스텀 에러 메시지"""
-    retry_after = getattr(exc, "retry_after", 60)
-    return RenderError.rate_limit_exceeded(exc.detail, retry_after)
-=======
 # Rate limit 에러는 slowapi middleware에서 자동 처리됨
->>>>>>> 1aae99ad
-
 
 # Pydantic 모델들
 class RenderOptions(BaseModel):
