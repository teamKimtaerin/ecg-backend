--- conflicted
+++ resolved
@@ -2,10 +2,6 @@
 from .video import router as video_router
 from .auth import router as auth_router
 from .ml_video import router as ml_video_router
-<<<<<<< HEAD
-
-=======
->>>>>>> 99fb4bc9
 
 api_router = APIRouter()
 
