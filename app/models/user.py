from sqlalchemy import Column, Integer, String, DateTime, Boolean, Enum
from sqlalchemy.sql import func
from app.db.database import Base
import enum


class AuthProvider(str, enum.Enum):
    """인증 제공자 타입"""

    LOCAL = "local"
    GOOGLE = "google"


class User(Base):
    """사용자 모델"""

    __tablename__ = "users"

    id = Column(Integer, primary_key=True, index=True)
    username = Column(String(100), nullable=False, index=True)
<<<<<<< HEAD

=======
>>>>>>> 9853d15b
    email = Column(String(255), unique=True, nullable=False, index=True)
    password_hash = Column(String(255), nullable=True)  # OAuth 사용자는 null 가능

    # OAuth 관련 필드
    auth_provider = Column(Enum(AuthProvider), default=AuthProvider.LOCAL)
    oauth_id = Column(String(255), nullable=True)  # Google OAuth ID 저장용

    # 계정 상태
    is_active = Column(Boolean, default=True)
    is_verified = Column(Boolean, default=False)

    created_at = Column(DateTime(timezone=True), server_default=func.now())
    updated_at = Column(DateTime(timezone=True), onupdate=func.now())<|MERGE_RESOLUTION|>--- conflicted
+++ resolved
@@ -18,10 +18,6 @@
 
     id = Column(Integer, primary_key=True, index=True)
     username = Column(String(100), nullable=False, index=True)
-<<<<<<< HEAD
-
-=======
->>>>>>> 9853d15b
     email = Column(String(255), unique=True, nullable=False, index=True)
     password_hash = Column(String(255), nullable=True)  # OAuth 사용자는 null 가능
 
