--- conflicted
+++ resolved
@@ -156,11 +156,7 @@
         print(
             f"   🔗 LangChain response preview: {results['langchain']['completion'][:100]}..."
         )
-<<<<<<< HEAD
-        print(f"   ⚡ LangChain features: Memory ✅, Templates ✅, Chains ✅")
-=======
         print("   ⚡ LangChain features: Memory ✅, Templates ✅, Chains ✅")
->>>>>>> 4e231324
 
     return results
 
