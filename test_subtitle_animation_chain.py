#!/usr/bin/env python3
"""
ECG 자막 애니메이션 체인 테스트 스크립트
"""

import sys
from pathlib import Path

# 프로젝트 루트를 Python 경로에 추가
project_root = Path(__file__).parent
sys.path.insert(0, str(project_root))


def test_animation_chain_import():
    """체인 메서드 import 테스트"""
    print("🔍 Testing subtitle animation chain import...")

    try:
        from app.services.langchain_bedrock_service import langchain_bedrock_service

        # 새로운 메서드가 존재하는지 확인
        assert hasattr(langchain_bedrock_service, "create_subtitle_animation_chain")
        print("✅ Subtitle animation chain method found")

        return True
    except ImportError as e:
        print(f"❌ Import failed: {e}")
        return False
    except Exception as e:
        print(f"❌ Method check failed: {e}")
        return False


def test_animation_requests():
    """다양한 애니메이션 요청 테스트 (AWS 없이)"""
    print("\n🎬 Testing animation request classification...")

    # 테스트 케이스들
    test_cases = [
        {
            "message": "첫 번째 자막에 회전 효과를 추가해주세요",
            "expected": "animation_request",
            "description": "회전 애니메이션 요청",
        },
        {
            "message": "텍스트가 타이핑되는 효과로 만들어주세요",
            "expected": "animation_request",
            "description": "타이핑 애니메이션 요청",
        },
        {
            "message": "글자를 빛나게 만들고 싶어요",
            "expected": "animation_request",
            "description": "글로우 애니메이션 요청",
        },
        {
            "message": "ECG란 무엇인가요?",
            "expected": "simple_info",
            "description": "단순 정보 요청",
        },
        {
            "message": "첫 번째 자막의 오타를 수정해주세요",
            "expected": "simple_edit",
            "description": "간단한 편집 요청",
        },
    ]

    # 각 테스트 케이스의 분류 예상을 출력
    for i, case in enumerate(test_cases, 1):
        print(f"\n  {i}. {case['description']}")
        print(f"     메시지: '{case['message']}'")
        print(f"     예상 분류: {case['expected']}")
<<<<<<< HEAD
        print(f"     ✅ 테스트 케이스 준비됨")
=======
        print("     ✅ 테스트 케이스 준비됨")
>>>>>>> 4e231324

    print(f"\n📊 총 {len(test_cases)}개의 테스트 케이스가 준비되었습니다.")
    print(
        "💡 실제 AWS 연결 시 langchain_bedrock_service.create_subtitle_animation_chain() 메서드로 테스트 가능합니다."
    )

    return True


def test_animation_categories():
    """애니메이션 카테고리 매핑 테스트"""
    print("\n🎨 Testing animation category mapping...")

    # 실제 manifest 기반 카테고리들
    animation_categories = {
        "rotation": {
            "description": "3D 회전 효과",
            "keywords": ["회전", "돌리", "rotate", "회전시켜"],
            "parameters": [
                "rotationDegrees",
                "animationDuration",
                "axisX",
                "axisY",
                "axisZ",
                "perspective",
                "staggerDelay",
            ],
        },
        "fadein": {
            "description": "페이드 인 효과",
            "keywords": ["페이드", "서서히", "fade", "투명", "나타나"],
            "parameters": [
                "staggerDelay",
                "animationDuration",
                "startOpacity",
                "scaleStart",
                "ease",
            ],
        },
        "typewriter": {
            "description": "타이핑 효과",
            "keywords": ["타이핑", "타자", "typewriter", "커서", "글자씩"],
            "parameters": [
                "typingSpeed",
                "cursorBlink",
                "cursorChar",
                "showCursor",
                "soundEffect",
            ],
        },
        "glow": {
            "description": "글로우 효과",
            "keywords": ["빛나", "글로우", "glow", "발광", "네온"],
            "parameters": ["color", "intensity", "pulse", "cycles"],
        },
        "scalepop": {
            "description": "스케일 팝 효과",
            "keywords": ["팝", "커지", "pop", "확대", "크게"],
            "parameters": [
                "popScale",
                "animationDuration",
                "staggerDelay",
                "bounceStrength",
                "colorPop",
            ],
        },
        "slideup": {
            "description": "슬라이드 업 효과",
            "keywords": ["슬라이드", "올라", "slide", "위로", "아래서"],
            "parameters": [
                "slideDistance",
                "animationDuration",
                "staggerDelay",
                "easeType",
                "blurEffect",
            ],
        },
        "elastic": {
            "description": "탄성 효과",
            "keywords": ["탄성", "바운스", "elastic", "튕기", "반동"],
            "parameters": [
                "bounceStrength",
                "animationDuration",
                "staggerDelay",
                "startScale",
                "overshoot",
            ],
        },
        "glitch": {
            "description": "글리치 효과",
            "keywords": ["글리치", "glitch", "오류", "깜빡", "노이즈"],
            "parameters": [
                "glitchIntensity",
                "animationDuration",
                "glitchFrequency",
                "colorSeparation",
                "noiseEffect",
            ],
        },
        "flames": {
            "description": "불꽃 효과",
            "keywords": ["불꽃", "flame", "화염", "타오", "불"],
            "parameters": ["baseOpacity", "flicker", "cycles"],
        },
        "pulse": {
            "description": "펄스 효과",
            "keywords": ["맥동", "pulse", "뛰", "박동", "심장"],
            "parameters": ["maxScale", "cycles"],
        },
    }

    print(f"✅ {len(animation_categories)}개의 애니메이션 카테고리가 매핑되었습니다:")

    for category, info in animation_categories.items():
        print(f"\n  📁 {category} - {info['description']}")
        print(f"     키워드: {', '.join(info['keywords'])}")
        print(f"     파라미터 수: {len(info['parameters'])}개")

    return True


def main():
    """메인 테스트 실행"""
    print("🚀 ECG Subtitle Animation Chain Test")
    print("=" * 50)

    results = []

    # 테스트 1: Import 테스트
    import_ok = test_animation_chain_import()
    results.append(("Import Test", import_ok))

    # 테스트 2: 애니메이션 요청 분류 테스트
    request_ok = test_animation_requests()
    results.append(("Request Classification", request_ok))

    # 테스트 3: 애니메이션 카테고리 매핑 테스트
    category_ok = test_animation_categories()
    results.append(("Category Mapping", category_ok))

    # 결과 요약
    print("\n" + "=" * 50)
    print("📋 Test Summary:")
    all_passed = True
    for test_name, passed in results:
        status = "✅ PASS" if passed else "❌ FAIL"
        print(f"   {test_name}: {status}")
        if not passed:
            all_passed = False

    if all_passed:
        print("\n🎉 All tests passed! Subtitle animation chain is ready!")
        print("\n💡 Next steps:")
        print("   1. Set up AWS credentials to test actual chain execution")
        print("   2. Test via API: POST /api/v1/chatbot/animation")
        print("   3. Test different animation types with real user messages")
        print("   4. Validate JSON patch output format")
        return True
    else:
        print("\n⚠️  Some tests failed. Please check the errors above.")
        return False


if __name__ == "__main__":
    success = main()
    sys.exit(0 if success else 1)<|MERGE_RESOLUTION|>--- conflicted
+++ resolved
@@ -69,11 +69,7 @@
         print(f"\n  {i}. {case['description']}")
         print(f"     메시지: '{case['message']}'")
         print(f"     예상 분류: {case['expected']}")
-<<<<<<< HEAD
-        print(f"     ✅ 테스트 케이스 준비됨")
-=======
         print("     ✅ 테스트 케이스 준비됨")
->>>>>>> 4e231324
 
     print(f"\n📊 총 {len(test_cases)}개의 테스트 케이스가 준비되었습니다.")
     print(
