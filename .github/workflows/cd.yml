--- conflicted
+++ resolved
@@ -54,44 +54,33 @@
           IMAGE_TAG: ${{ github.sha }}
         run: |
           # Get current task definition
-<<<<<<< HEAD
-          TASK_DEFINITION=$(aws ecs describe-task-definition --task-definition ${{ env.ECS_SERVICE }} --region ${{ env.AWS_REGION }})
-          
-          # Create new task definition with updated environment variables and image
-          NEW_TASK_DEFINITION=$(echo $TASK_DEFINITION | jq --arg IMAGE "$ECR_REGISTRY/$ECR_REPOSITORY:$IMAGE_TAG" --arg SECRET_KEY "${{ secrets.SECRET_KEY }}" --arg JWT_SECRET "${{ secrets.JWT_SECRET_KEY }}" --arg AWS_ACCESS_KEY "${{ secrets.AWS_ACCESS_KEY_ID }}" --arg AWS_SECRET_KEY "${{ secrets.AWS_SECRET_ACCESS_KEY }}" --arg GOOGLE_CLIENT_ID "${{ secrets.GOOGLE_CLIENT_ID }}" --arg GOOGLE_CLIENT_SECRET "${{ secrets.GOOGLE_CLIENT_SECRET }}" --arg GOOGLE_REDIRECT_URI "${{ secrets.GOOGLE_REDIRECT_URI }}" '
-=======
+
           TASK_DEFINITION=$(aws ecs describe-task-definition --task-definition ${{ env.ECS_TASK_DEFINITION }} --region ${{ env.AWS_REGION }})
           
           # Create new task definition with updated environment variables and image
           NEW_TASK_DEFINITION=$(echo $TASK_DEFINITION | jq --arg IMAGE "$ECR_REGISTRY/$ECR_REPOSITORY:$IMAGE_TAG" --arg SECRET_KEY "${{ secrets.SECRET_KEY }}" --arg JWT_SECRET "${{ secrets.JWT_SECRET_KEY }}" --arg AWS_ACCESS_KEY "${{ secrets.AWS_ACCESS_KEY_ID }}" --arg AWS_SECRET_KEY "${{ secrets.AWS_SECRET_ACCESS_KEY }}" --arg GOOGLE_CLIENT_ID "${{ secrets.GOOGLE_CLIENT_ID }}" --arg GOOGLE_CLIENT_SECRET "${{ secrets.GOOGLE_CLIENT_SECRET }}" --arg GOOGLE_REDIRECT_URI "${{ secrets.GOOGLE_REDIRECT_URI }}" --arg CORS_ORIGINS "${{ secrets.CORS_ORIGINS }}" --arg DB_HOST "${{ secrets.DB_HOST }}" --arg DB_PORT "${{ secrets.DB_PORT }}" --arg DB_NAME "${{ secrets.DB_NAME }}" --arg DB_USER "${{ secrets.DB_USER }}" --arg DB_PASSWORD "${{ secrets.DB_PASSWORD }}" --arg DATABASE_URL "${{ secrets.DATABASE_URL }}" '
->>>>>>> 7d3f0914
             .taskDefinition | 
             .containerDefinitions[0].image = $IMAGE |
             .containerDefinitions[0].environment = [
               {"name": "AWS_DEFAULT_REGION", "value": "us-east-1"},
               {"name": "S3_BUCKET_NAME", "value": (.containerDefinitions[0].environment[] | select(.name=="S3_BUCKET_NAME") | .value)},
               {"name": "MODEL_SERVER_URL", "value": (.containerDefinitions[0].environment[] | select(.name=="MODEL_SERVER_URL") | .value)},
-<<<<<<< HEAD
-=======
+
               {"name": "DB_HOST", "value": $DB_HOST},
               {"name": "DB_PORT", "value": $DB_PORT},
               {"name": "DB_NAME", "value": $DB_NAME},
               {"name": "DB_USER", "value": $DB_USER},
               {"name": "DB_PASSWORD", "value": $DB_PASSWORD},
               {"name": "DATABASE_URL", "value": $DATABASE_URL},
->>>>>>> 7d3f0914
               {"name": "SECRET_KEY", "value": $SECRET_KEY},
               {"name": "JWT_SECRET_KEY", "value": $JWT_SECRET},
               {"name": "AWS_ACCESS_KEY_ID", "value": $AWS_ACCESS_KEY},
               {"name": "AWS_SECRET_ACCESS_KEY", "value": $AWS_SECRET_KEY},
               {"name": "GOOGLE_CLIENT_ID", "value": $GOOGLE_CLIENT_ID},
               {"name": "GOOGLE_CLIENT_SECRET", "value": $GOOGLE_CLIENT_SECRET},
-<<<<<<< HEAD
-              {"name": "GOOGLE_REDIRECT_URI", "value": $GOOGLE_REDIRECT_URI}
-=======
+
               {"name": "GOOGLE_REDIRECT_URI", "value": $GOOGLE_REDIRECT_URI},
               {"name": "CORS_ORIGINS", "value": $CORS_ORIGINS}
->>>>>>> 7d3f0914
             ] | 
             del(.taskDefinitionArn) | del(.revision) | del(.status) | del(.requiresAttributes) | del(.placementConstraints) | del(.compatibilities) | del(.registeredAt) | del(.registeredBy)')
           
@@ -105,11 +94,8 @@
           aws ecs update-service \
             --cluster ${{ env.ECS_CLUSTER }} \
             --service ${{ env.ECS_SERVICE }} \
-<<<<<<< HEAD
-            --task-definition ${{ env.ECS_SERVICE }}:$NEW_REVISION \
-=======
+
             --task-definition ${{ env.ECS_TASK_DEFINITION }}:$NEW_REVISION \
->>>>>>> 7d3f0914
             --region ${{ env.AWS_REGION }}
 
       - name: Wait for service stability
